--- conflicted
+++ resolved
@@ -92,28 +92,6 @@
     assert not other
 
 
-<<<<<<< HEAD
-=======
-def test_isnumerical():
-    sky = coord.SkyCoord(1 * u.deg, 2 * u.deg)
-    assert not gwutils.isnumerical(sky)
-
-    assert not gwutils.isnumerical(2 * u.m)
-
-    assert gwutils.isnumerical(float(0))
-    assert gwutils.isnumerical(np.array(0))
-
-    assert not gwutils.isnumerical(np.array(['s200', '234']))
-
-    assert gwutils.isnumerical(np.array(0, dtype='>f8'))
-    assert gwutils.isnumerical(np.array(0, dtype='>i4'))
-
-    # check a table column
-    t = table.Table(data=[[1,2,3], [4,5,6]], names=['x', 'y'])
-    assert not gwutils.isnumerical(t['x'])
-
-
->>>>>>> 863b6e4b
 def test_get_values():
     args = 2 * u.cm
     units=(u.m, )
