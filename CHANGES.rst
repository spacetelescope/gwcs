--- conflicted
+++ resolved
@@ -1,12 +1,10 @@
 0.26.1 (unreleased)
 -------------------
 
-<<<<<<< HEAD
 - Fix an indexing bug in ``spectroscopy.SellmeierZemax`` where the output ``n`` for array-type wavelength
   inputs had the correct shape, but had the same value for all elements. [#642]
-=======
+
 - Deprecate the private ``_toindex`` function in favor of a public ``to_index`` function. [#619]
->>>>>>> 3d26eb26
 
 
 0.26.0 (2025-09-18)
