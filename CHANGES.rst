--- conflicted
+++ resolved
@@ -15,12 +15,11 @@
 
 - Force ``bounding_box`` to always be returned as a ``F`` ordered box. [#522] 
 
-<<<<<<< HEAD
 - Adjust ``world_to_array_index_values`` to round to integer coordinates as specified by APE 14. [#525]
-=======
+
 - Add warning filter to asdf extension to prevent the ``bounding_box`` order warning for gwcs
   objects originating from a file. [#526]
->>>>>>> 9f23a662
+
 
 0.21.0 (2024-03-10)
 -------------------
