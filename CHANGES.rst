--- conflicted
+++ resolved
@@ -9,11 +9,9 @@
 - Fix issue where RuntimeWarning is raised when there are NaNs in coordinates
   in angle wrapping code [#367]
 
-<<<<<<< HEAD
 - Fix deprecation warning when wcs is initialized with a pipeline [#368]
-=======
+
 - Use ``CD`` formalism in ``WCS.to_fits_sip()``. [#380]
->>>>>>> 2226dd35
 
 New Features
 ^^^^^^^^^^^^
