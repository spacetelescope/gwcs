<<<<<<< HEAD
0.10.0 (Unreleased)
-------------------

New Features
^^^^^^^^^^^^

- Initializing a ``WCS`` object with a ``pipeline`` list now keeps
  the complete ``CoordinateFrame`` objects in the ``WCS.pipeline``.
  The effect is that a ``WCS`` object can now be initialized with
  a ``pipeline`` from a different ``WCS`` object. [#174]

- Implement support for astropy APE 14
  (https://doi.org/10.5281/zenodo.1188875). [#146]

- Added a ``wcs_from_[points`` function which creates a WCS object
  two matching sets of points ``(x,y)`` and ``(ra, dec)``. [#42]
  

Bug Fixes
^^^^^^^^^


0.9.0 (2017-05-23)
=======
0.9.0 (2018-05-23)
>>>>>>> 0aee2b2f
------------------

New Features
^^^^^^^^^^^^

- Added a ``TemporalFrame`` to represent relative or absolute time axes. [#125]

- Removed deprecated ``grid_from_domain`` function and ``WCS.domain`` property. [#119]

- Support for Python 2.x, 3.0, 3.1, 3.2, 3.3 and 3.4 was removed. [#119]

- Add a ``coordinate_to_quantity`` method to ``CoordinateFrame`` which handles
  converting rich coordinate input to numerical values. It is an inverse of the
  ``coordinates`` method. [#133]

- Add a ``StokesFrame`` which converts from 'I', 'Q', 'U', 'V' to 0-3. [#133]

- Support serializing the base ``CoordinateFrame`` class to asdf, by making
  a specific tag and schema for ``Frame2D``. [#150]

- Generalized the footrpint calculation to all output axes. [#167]


API Changes
^^^^^^^^^^^

- The argument ``output="numerical_plus"`` was replaced by a bool
  argument ``with_units``. [#156]

- Added a new flag ``axis_type`` to the footprint method. It controls what
  type of footprint to calculate. [#167]

Bug Fixes
^^^^^^^^^

- Fixed a bug in ``bounding_box`` definition when the WCS has only one axis. [#117]

- Fixed a bug in ``grid_from_bounding_box`` which caused the grid to be larger than
  the image in cases when the bounding box is on the edges of an image. [#121]

0.8.0 (2017-11-02)
------------------

- ``LabelMapperRange`` now returns ``LabelMapperRange._no_label`` when the key is
  not within any range. [#71]

- ``LabelMapperDict`` now returns ``LabelMapperDict._no_label`` when the key does
  not match. [#72]

- Replace ``domain`` with ``bounding_box``. [#74]

- Added a ``LabelMapper`` model where ``mapper`` is an instance of
  `~astropy.modeling.core.Model`. [#78]

- Evaluating a WCS with bounding box was moved to ``astropy.modeling``. [#86]

- RegionsSelector now handles the case when a label does not have a corresponding
  transform and returns RegionsSelector.undefined_transform_value. [#86]

- GWCS now deals with axes types which are neither celestial nor spectral as "unknown"
  and creates a transform equivalent to the FITS linear transform. [#92]

0.7 (2016-12-23)
----------------

New Features
^^^^^^^^^^^^
- Added ``wcs_from_fiducial`` function to wcstools. [#34]
- Added ``domain`` to the WCS object. [#36]
- Added ``grid_from_domain`` function. [#36]
- The WCS object can return now an `~astropy.coordinates.SkyCoord`
  or `~astropy.units.Quantity` object. This is triggered by a new
  parameter to the ``__call__`` method, ``output`` which takes values
  of "numericals" (default) or "numericals_plus".    [#64]

API_Changes
^^^^^^^^^^^
- Added ``atol`` argument to ``LabelMapperDict``, representing the absolute tolerance [#29]
- The ``CoordinateFrame.transform_to`` method was removed [#64]

Bug Fixes
^^^^^^^^^
- Fixed a bug in ``LabelMapperDict`` where a wrong index was used.[#29]
- Changed the order of the inputs when ``LabelMapperArray`` is evaluated as
  the inputs are supposed to be image coordinates. [#29]
- Renamed variables in read_wcs_from_header to match loop variable [#63]

0.5.1 (2016-02-01)
------------------

Bug Fixes
^^^^^^^^^

- Added ASDF requirement to setup. [#30]
- Import OrderedDict from collections, not from astropy. [#32]

0.5 (2015-12-28)
----------------

Initial release on PYPI.<|MERGE_RESOLUTION|>--- conflicted
+++ resolved
@@ -1,5 +1,4 @@
-<<<<<<< HEAD
-0.10.0 (Unreleased)
+0.10.0 (12/20/2018)
 -------------------
 
 New Features
@@ -15,16 +14,8 @@
 
 - Added a ``wcs_from_[points`` function which creates a WCS object
   two matching sets of points ``(x,y)`` and ``(ra, dec)``. [#42]
-  
 
-Bug Fixes
-^^^^^^^^^
-
-
-0.9.0 (2017-05-23)
-=======
 0.9.0 (2018-05-23)
->>>>>>> 0aee2b2f
 ------------------
 
 New Features
